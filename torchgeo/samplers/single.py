# Copyright (c) Microsoft Corporation. All rights reserved.
# Licensed under the MIT License.

"""TorchGeo samplers."""

import abc
from collections.abc import Callable, Iterable, Iterator
from functools import partial

import geopandas as gpd
import numpy as np
import torch
from geopandas import GeoDataFrame
from rtree.index import Index, Property
from shapely.geometry import box
from torch import Generator
from torch.utils.data import Sampler
from tqdm import tqdm

from ..datasets import BoundingBox, GeoDataset
from .constants import Units
from .utils import _to_tuple, get_random_bounding_box, tile_to_chips


def load_file(path: str | GeoDataFrame) -> GeoDataFrame:
    """Load a file from the given path.

    Parameters:
    path (str or GeoDataFrame): The path to the file or a GeoDataFrame object.

    Returns:
    GeoDataFrame: The loaded file as a GeoDataFrame.

    Raises:
    None

    """
    if isinstance(path, GeoDataFrame):
        return path
    if path.endswith('.feather'):
        print(f'Reading feather file: {path}')
        return gpd.read_feather(path)
    else:
        print(f'Reading shapefile: {path}')
        return gpd.read_file(path)


class GeoSampler(Sampler[BoundingBox], abc.ABC):
    """Abstract base class for sampling from :class:`~torchgeo.datasets.GeoDataset`.

    Unlike PyTorch's :class:`~torch.utils.data.Sampler`, :class:`GeoSampler`
    returns enough geospatial information to uniquely index any
    :class:`~torchgeo.datasets.GeoDataset`. This includes things like latitude,
    longitude, height, width, projection, coordinate system, and time.
    """

    def __init__(self, dataset: GeoDataset, roi: BoundingBox | None = None) -> None:
        """Initialize a new Sampler instance.

        Args:
            dataset: dataset to index from
            roi: region of interest to sample from (minx, maxx, miny, maxy, mint, maxt)
                (defaults to the bounds of ``dataset.index``)
        """
        self.dataset = dataset
        if roi is None:
            self.index = dataset.index
            roi = BoundingBox(*self.index.bounds)
        else:
            self.index = Index(interleaved=False, properties=Property(dimension=3))
            hits = dataset.index.intersection(tuple(roi), objects=True)
            for hit in hits:
                bbox = BoundingBox(*hit.bounds) & roi
                self.index.insert(hit.id, tuple(bbox), hit.object)

        self.res = dataset.res
        self.roi = roi
        self.dataset = dataset
        self.chips: GeoDataFrame = GeoDataFrame()

    @staticmethod
    def __save_as_gpd_or_feather(
        path: str, gdf: GeoDataFrame, driver: str = 'ESRI Shapefile'
    ) -> None:
        """Save a GeoDataFrame as a file supported by any geopandas driver or as a feather file.

        Parameters:
            path (str): The path to save the file.
            gdf (GeoDataFrame): The GeoDataFrame to be saved.
            driver (str, optional): The driver to be used for saving the file. Defaults to 'ESRI Shapefile'.

        Returns:
            None
        """
        if path.endswith('.feather'):
            gdf.to_feather(path)
        else:
            gdf.to_file(path, driver=driver)

    @abc.abstractmethod
    def get_chips(self) -> GeoDataFrame:
        """Determines the way to get the extent of the chips (samples) of the dataset.

        Should return a GeoDataFrame with the extend of the chips with the columns
        geometry, minx, miny, maxx, maxy, mint, maxt, fid. Each row is a chip. It is
        expected that every sampler calls this method to get the chips as one of the
        last steps in the ``__init__`` method.
        """

    def filter_chips(
        self,
        filter_by: str | GeoDataFrame,
        predicate: str = 'intersects',
        action: str = 'keep',
    ) -> None:
        """Filter the default set of chips in the sampler down to a specific subset.

        Args:
            filter_by: The file or geodataframe for which the geometries will be used during filtering
            predicate: Predicate as used in Geopandas sindex.query_bulk
            action: What to do with the chips that satisfy the condition by the predicacte.
                    Can either be ``'drop'`` or ``'keep'``.
        """
        prefilter_leng = len(self.chips)
        filtering_gdf = load_file(filter_by).to_crs(self.dataset.crs)

        if action == 'keep':
            self.chips = self.chips.iloc[
                list(
                    set(
                        self.chips.sindex.query_bulk(
                            filtering_gdf.geometry, predicate=predicate
                        )[1]
                    )
                )
            ].reset_index(drop=True)
        elif action == 'drop':
            self.chips = self.chips.drop(
                index=list(
                    set(
                        self.chips.sindex.query_bulk(
                            filtering_gdf.geometry, predicate=predicate
                        )[1]
                    )
                )
            ).reset_index(drop=True)

        self.chips.fid = self.chips.index
        print(f'Filter step reduced chips from {prefilter_leng} to {len(self.chips)}')
        assert not self.chips.empty, 'No chips left after filtering!'

    def set_worker_split(self, total_workers: int, worker_num: int) -> None:
        """Split the chips for multi-worker inference.

        Splits the chips in n equal parts for the number of workers and keeps the set of
        chips for the specific worker id, convenient if you want to split the chips across
        multiple dataloaders for multi-worker inference.

        Args:
            total_workers (int): The total number of parts to split the chips
            worker_num (int): The id of the worker (which part to keep), starts from 0

        """
        self.chips = np.array_split(self.chips, total_workers)[worker_num]

    def save(self, path: str, driver: str = 'ESRI Shapefile') -> None:
        """Save the chips as a file format supported by GeoPandas or feather file.

        Parameters:
        - path (str): The path to save the file.
        - driver (str): The driver to use for saving the file. Defaults to 'ESRI Shapefile'.

        Returns:
        - None
        """
        self.__save_as_gpd_or_feather(path, self.chips, driver)

    def __iter__(self) -> Iterator[BoundingBox]:
        """Return the index of a dataset.

        Returns:
            (minx, maxx, miny, maxy, mint, maxt) coordinates to index a dataset
        """
        for _, chip in self.chips.iterrows():
            yield BoundingBox(
                chip.minx, chip.maxx, chip.miny, chip.maxy, chip.mint, chip.maxt
            )

    def __len__(self) -> int:
        """Return the number of samples over the ROI.

        Returns:
            number of patches that will be sampled
        """
        return len(self.chips)


class RandomGeoSampler(GeoSampler):
    """Samples elements from a region of interest randomly.

    This is particularly useful during training when you want to maximize the size of
    the dataset and return as many random :term:`chips <chip>` as possible. Note that
    randomly sampled chips may overlap.

    This sampler is not recommended for use with tile-based datasets. Use
    :class:`RandomBatchGeoSampler` instead.
    """

    def __init__(
        self,
        dataset: GeoDataset,
        size: tuple[float, float] | float,
        length: int | None = None,
        roi: BoundingBox | None = None,
        units: Units = Units.PIXELS,
        generator: Generator | None = None,
    ) -> None:
        """Initialize a new Sampler instance.

        The ``size`` argument can either be:

        * a single ``float`` - in which case the same value is used for the height and
          width dimension
        * a ``tuple`` of two floats - in which case, the first *float* is used for the
          height dimension, and the second *float* for the width dimension

        .. versionchanged:: 0.3
           Added ``units`` parameter, changed default to pixel units

        .. versionchanged:: 0.4
           ``length`` parameter is now optional, a reasonable default will be used

        .. versionadded:: 0.7
            The *generator* parameter.

        Args:
            dataset: dataset to index from
            size: dimensions of each :term:`patch`
            length: number of random samples to draw per epoch
                (defaults to approximately the maximal number of non-overlapping
                :term:`chips <chip>` of size ``size`` that could be sampled from
                the dataset)
            roi: region of interest to sample from (minx, maxx, miny, maxy, mint, maxt)
                (defaults to the bounds of ``dataset.index``)
            units: defines if ``size`` is in pixel or CRS units
            generator: pseudo-random number generator (PRNG).
        """
        super().__init__(dataset, roi)
        self.size = _to_tuple(size)

        if units == Units.PIXELS:
            self.size = (self.size[0] * self.res, self.size[1] * self.res)

        self.generator = generator
        self.length = 0
        self.hits = []
        areas = []
        for hit in self.index.intersection(tuple(self.roi), objects=True):
            bounds = BoundingBox(*hit.bounds)
            if (
                bounds.maxx - bounds.minx >= self.size[1]
                and bounds.maxy - bounds.miny >= self.size[0]
            ):
                if bounds.area > 0:
                    rows, cols = tile_to_chips(bounds, self.size)
                    self.length += rows * cols
                else:
                    self.length += 1
                self.hits.append(hit)
                areas.append(bounds.area)
        if length is not None:
            self.length = length

        # torch.multinomial requires float probabilities > 0
        self.areas = torch.tensor(areas, dtype=torch.float)
        if torch.sum(self.areas) == 0:
            self.areas += 1

        self.chips = self.get_chips()

    def __iter__(self) -> Iterator[BoundingBox]:
        """Return the index of a dataset.

        Returns:
            (minx, maxx, miny, maxy, mint, maxt) coordinates to index a dataset
        """
        self.refresh_samples()
        for _, chip in self.chips.iterrows():
            yield BoundingBox(
                chip.minx, chip.maxx, chip.miny, chip.maxy, chip.mint, chip.maxt
            )

    def refresh_samples(self) -> None:
        """Refresh the samples in the sampler.

        This method is useful when you want to refresh the samples in the sampler
        without creating a new sampler instance.
        """
        self.chips = self.get_chips()

    def get_chips(self) -> GeoDataFrame:
        """Generate chips from the dataset.

        Returns:
            A GeoDataFrame containing the generated chips.
        """
        chips = []
        print('generating samples... ')
        for _ in tqdm(range(self.length)):
            # Choose a random tile, weighted by area
            idx = torch.multinomial(self.areas, 1)
            hit = self.hits[idx]

            bounds = hit.bounds
            if self.dataset.return_as_ts:
                mint = self.index.bounds.mint
                maxt = self.index.bounds.maxt
                bounds[-2] = mint
                bounds[-1] = maxt

            bounds = BoundingBox(*bounds)

            # Choose a random index within that tile
            bbox = get_random_bounding_box(bounds, self.size, self.res, self.generator)
            minx, maxx, miny, maxy, mint, maxt = tuple(bbox)
            chip = {
                'geometry': box(minx, miny, maxx, maxy),
                'minx': minx,
                'miny': miny,
                'maxx': maxx,
                'maxy': maxy,
                'mint': mint,
                'maxt': maxt,
            }
            chips.append(chip)

        if chips:
            chips_gdf = GeoDataFrame(chips, crs=self.dataset.crs)
            chips_gdf['fid'] = chips_gdf.index

        else:
            chips_gdf = GeoDataFrame()
        return chips_gdf


class GridGeoSampler(GeoSampler):
    """Samples elements in a grid-like fashion.

    This is particularly useful during evaluation when you want to make predictions for
    an entire region of interest. You want to minimize the amount of redundant
    computation by minimizing overlap between :term:`chips <chip>`.

    Usually the stride should be slightly smaller than the chip size such that each chip
    has some small overlap with surrounding chips. This is used to prevent `stitching
    artifacts <https://arxiv.org/abs/1805.12219>`_ when combining each prediction patch.
    The overlap between each chip (``chip_size - stride``) should be approximately equal
    to the `receptive field <https://distill.pub/2019/computing-receptive-fields/>`_ of
    the CNN.
    """

    def __init__(
        self,
        dataset: GeoDataset,
        size: tuple[float, float] | float,
        stride: tuple[float, float] | float,
        roi: BoundingBox | None = None,
        units: Units = Units.PIXELS,
    ) -> None:
        """Initialize a new Sampler instance.

        The ``size`` and ``stride`` arguments can either be:

        * a single ``float`` - in which case the same value is used for the height and
          width dimension
        * a ``tuple`` of two floats - in which case, the first *float* is used for the
          height dimension, and the second *float* for the width dimension

        .. versionchanged:: 0.3
           Added ``units`` parameter, changed default to pixel units

        Args:
            dataset: dataset to index from
            size: dimensions of each :term:`patch`
            stride: distance to skip between each patch
            roi: region of interest to sample from (minx, maxx, miny, maxy, mint, maxt)
                (defaults to the bounds of ``dataset.index``)
            units: defines if ``size`` and ``stride`` are in pixel or CRS units
        """
        super().__init__(dataset, roi)
        self.size = _to_tuple(size)
        self.stride = _to_tuple(stride)

        if units == Units.PIXELS:
            self.size = (self.size[0] * self.res, self.size[1] * self.res)
            self.stride = (self.stride[0] * self.res, self.stride[1] * self.res)

        self.hits = []
        for hit in self.index.intersection(tuple(self.roi), objects=True):
            bounds = BoundingBox(*hit.bounds)
            if (
                bounds.maxx - bounds.minx >= self.size[1]
                and bounds.maxy - bounds.miny >= self.size[0]
            ):
                self.hits.append(hit)

        self.chips = self.get_chips()

    def get_chips(self) -> GeoDataFrame:
        """Generates chips from the given hits.

        Returns:
            A GeoDataFrame containing the generated chips.
        """
        print('generating samples... ')
        self.length = 0
        chips = []
        for hit in self.hits:
            bounds = BoundingBox(*hit.bounds)
            rows, cols = tile_to_chips(bounds, self.size, self.stride)
<<<<<<< HEAD
=======

            if self.dataset.return_as_ts:
                mint = self.index.bounds.mint
                maxt = self.index.bounds.maxt
            else:
                mint = bounds.mint
                maxt = bounds.maxt
>>>>>>> 413fba15

            # For each row...
            for i in range(rows):
                miny = bounds.miny + i * self.stride[0]
                maxy = miny + self.size[0]

                # For each column...
                for j in range(cols):
                    minx = bounds.minx + j * self.stride[1]
                    maxx = minx + self.size[1]

                    chip = {
                        'geometry': box(minx, miny, maxx, maxy),
                        'minx': minx,
                        'miny': miny,
                        'maxx': maxx,
                        'maxy': maxy,
                        'mint': bounds.mint,
                        'maxt': bounds.maxt,
                    }
                    self.length += 1
                    chips.append(chip)

        if chips:
            chips_gdf = GeoDataFrame(chips, crs=self.dataset.crs)
            chips_gdf['fid'] = chips_gdf.index

        else:
            chips_gdf = GeoDataFrame()
        return chips_gdf


class PreChippedGeoSampler(GeoSampler):
    """Samples entire files at a time.

    This is particularly useful for datasets that contain geospatial metadata
    and subclass :class:`~torchgeo.datasets.GeoDataset` but have already been
    pre-processed into :term:`chips <chip>`.

    This sampler should not be used with :class:`~torchgeo.datasets.NonGeoDataset`.
    You may encounter problems when using an :term:`ROI <region of interest (ROI)>`
    that partially intersects with one of the file bounding boxes, when using an
    :class:`~torchgeo.datasets.IntersectionDataset`, or when each file is in a
    different CRS. These issues can be solved by adding padding.
    """

    def __init__(
        self,
        dataset: GeoDataset,
        roi: BoundingBox | None = None,
        shuffle: bool = False,
        generator: torch.Generator | None = None,
    ) -> None:
        """Initialize a new Sampler instance.

        .. versionadded:: 0.3

        .. versionadded:: 0.7
            The *generator* parameter.

        Args:
            dataset: dataset to index from
            roi: region of interest to sample from (minx, maxx, miny, maxy, mint, maxt)
                (defaults to the bounds of ``dataset.index``)
            shuffle: if True, reshuffle data at every epoch
            generator: pseudo-random number generator (PRNG) used in combination with shuffle.

        """
        super().__init__(dataset, roi)
        self.shuffle = shuffle
        self.generator = generator

        self.hits = []
        for hit in self.index.intersection(tuple(self.roi), objects=True):
            self.hits.append(hit)

        self.length = len(self.hits)
        self.chips = self.get_chips()

    def get_chips(self) -> GeoDataFrame:
        """Generate chips from the hits and return them as a GeoDataFrame.

        Returns:
            A GeoDataFrame containing the generated chips.
        """
        generator: Callable[[int], Iterable[int]] = range
        if self.shuffle:
<<<<<<< HEAD
            generator = partial(torch.randperm, generator=self.generator)

        print('generating samples... ')
        chips = []
        for idx in generator(self.length):
            minx, maxx, miny, maxy, mint, maxt = self.hits[idx].bounds
            chip = {
                'geometry': box(minx, miny, maxx, maxy),
                'minx': minx,
                'miny': miny,
                'maxx': maxx,
                'maxy': maxy,
                'mint': mint,
                'maxt': maxt,
            }
            self.length += 1
            chips.append(chip)

        chips_gdf = GeoDataFrame(chips, crs=self.dataset.crs)
        chips_gdf['fid'] = chips_gdf.index
        return chips_gdf
=======
            generator = torch.randperm

        for idx in generator(len(self)):
            bounding_box = self.hits[idx].bounds

            if self.dataset.return_as_ts:
                mint = self.index.bounds.mint
                maxt = self.index.bounds.maxt
            else:
                mint = bounding_box.mint
                maxt = bounding_box.maxt

            bounding_box[-2] = mint
            bounding_box[-1] = maxt
            yield BoundingBox(*bounding_box)

    def __len__(self) -> int:
        """Return the number of samples over the ROI.

        Returns:
            number of patches that will be sampled
        """
        return len(self.hits)
>>>>>>> 413fba15
<|MERGE_RESOLUTION|>--- conflicted
+++ resolved
@@ -417,8 +417,6 @@
         for hit in self.hits:
             bounds = BoundingBox(*hit.bounds)
             rows, cols = tile_to_chips(bounds, self.size, self.stride)
-<<<<<<< HEAD
-=======
 
             if self.dataset.return_as_ts:
                 mint = self.index.bounds.mint
@@ -426,7 +424,6 @@
             else:
                 mint = bounds.mint
                 maxt = bounds.maxt
->>>>>>> 413fba15
 
             # For each row...
             for i in range(rows):
@@ -444,8 +441,8 @@
                         'miny': miny,
                         'maxx': maxx,
                         'maxy': maxy,
-                        'mint': bounds.mint,
-                        'maxt': bounds.maxt,
+                        'mint': mint,
+                        'maxt': maxt,
                     }
                     self.length += 1
                     chips.append(chip)
@@ -514,13 +511,15 @@
         """
         generator: Callable[[int], Iterable[int]] = range
         if self.shuffle:
-<<<<<<< HEAD
             generator = partial(torch.randperm, generator=self.generator)
 
         print('generating samples... ')
         chips = []
         for idx in generator(self.length):
             minx, maxx, miny, maxy, mint, maxt = self.hits[idx].bounds
+            if self.dataset.return_as_ts:
+                mint = self.index.bounds.mint
+                maxt = self.index.bounds.maxt
             chip = {
                 'geometry': box(minx, miny, maxx, maxy),
                 'minx': minx,
@@ -535,29 +534,4 @@
 
         chips_gdf = GeoDataFrame(chips, crs=self.dataset.crs)
         chips_gdf['fid'] = chips_gdf.index
-        return chips_gdf
-=======
-            generator = torch.randperm
-
-        for idx in generator(len(self)):
-            bounding_box = self.hits[idx].bounds
-
-            if self.dataset.return_as_ts:
-                mint = self.index.bounds.mint
-                maxt = self.index.bounds.maxt
-            else:
-                mint = bounding_box.mint
-                maxt = bounding_box.maxt
-
-            bounding_box[-2] = mint
-            bounding_box[-1] = maxt
-            yield BoundingBox(*bounding_box)
-
-    def __len__(self) -> int:
-        """Return the number of samples over the ROI.
-
-        Returns:
-            number of patches that will be sampled
-        """
-        return len(self.hits)
->>>>>>> 413fba15
+        return chips_gdf